--- conflicted
+++ resolved
@@ -79,13 +79,9 @@
 void NekRSDriver::solve_step()
 {
   const auto start_time = nekrs::startTime();
-<<<<<<< HEAD
-  const auto final_time = nekrs::endTime();
-=======
   const auto final_time = nekrs::finalTime();
   const int output_step = nekrs::outputStep();
   const double n_timesteps = nekrs::NtimeSteps();
->>>>>>> 7dd3eb89
   const auto dt = nekrs::dt();
 
   time_ = start_time;
@@ -110,16 +106,7 @@
   nekrs::copyToNek(time_, tstep_);
 }
 
-<<<<<<< HEAD
-void NekRSDriver::write_step(int timestep, int iteration)
-{
-  // The time argument isn't used for anything in NekRS right now
-  nekrs::outfld(-1.0);
-  return;
-}
-=======
 void NekRSDriver::write_step(int timestep, int iteration) { return; }
->>>>>>> 7dd3eb89
 
 Position NekRSDriver::centroid_at(int32_t local_elem) const
 {
